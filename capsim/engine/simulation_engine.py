--- conflicted
+++ resolved
@@ -442,12 +442,8 @@
             raise RuntimeError("Simulation not initialized. Call initialize() first.")
             
         self._running = True
-<<<<<<< HEAD
-        end_time = self.current_time + (duration_days * 24 * 60)
-=======
         self.end_time = duration_days * 1440.0  # Конвертируем дни в минуты
         end_time = self.end_time  # Для обратной совместимости с существующим кодом
->>>>>>> cbb7271a
         self._simulation_start_real = time.time()
         
         logger.info(json.dumps({
@@ -469,19 +465,6 @@
         }, default=str))
         
         try:
-<<<<<<< HEAD
-            while self._running:
-                # Проверка 1: Выход по времени
-                if self.current_time >= end_time:
-                    logger.info(json.dumps({
-                        "event": "simulation_duration_reached",
-                        "simulation_time": self.current_time,
-                        "target_end_time": end_time
-                    }, default=str))
-                    break
-
-                # Проверка 2: Выход, если событий не осталось
-=======
             last_time_update = self.current_time
             stagnation_counter = 0
             
@@ -557,7 +540,15 @@
                     # self._log_event_queue_status()
                 
                 # Если очередь пуста, завершаем симуляцию
->>>>>>> cbb7271a
+                if not self.event_queue:
+                    logger.info(json.dumps({
+                        "event": "simulation_duration_reached",
+                        "simulation_time": self.current_time,
+                        "target_end_time": end_time
+                    }, default=str))
+                    break
+
+                # Проверка 2: Выход, если событий не осталось
                 if not self.event_queue:
                     logger.info(json.dumps({
                         "event": "event_queue_empty",
@@ -577,21 +568,6 @@
 
                 await self._process_event(priority_event.event)
                 
-<<<<<<< HEAD
-                # Batch commit по таймауту или размеру
-                if self._should_commit_batch():
-                    await self._batch_commit_states()
-                    
-                # Realtime-ожидание убрано, так как вызывает ошибку в SimClock
-                # await self.clock.sleep_if_needed(self.current_time, self._simulation_start_real)
-        
-        except asyncio.CancelledError:
-            logger.warning("Simulation run was cancelled.")
-        finally:
-            self._running = False
-            if self._batch_updates:
-                await self._batch_commit_states()
-=======
                 # Минимальная пауза для cooperative multitasking
                 # ИСПРАВЛЕНИЕ: Убираем паузу для максимальной скорости симуляции
                 # await asyncio.sleep(0.01 if not settings.ENABLE_REALTIME else 0.1 / max(1.0, settings.SIM_SPEED_FACTOR))
@@ -618,7 +594,6 @@
                 "current_time": self.current_time
             }, default=str))
             await self._batch_commit_states()
->>>>>>> cbb7271a
             
             if self.simulation_id:
                 await self.db_repo.update_simulation_status(
@@ -970,13 +945,6 @@
         from capsim.simulation.actions.factory import ACTION_FACTORY
         import random
         
-<<<<<<< HEAD
-        logger.info(json.dumps({
-            "event": "schedule_agent_actions_start",
-            "total_agents": len(self.agents),
-            "current_time": self.current_time
-        }, default=str))
-=======
         # ИСПРАВЛЕНИЕ: Не планируем новые действия если близко к времени окончания
         if self.end_time is not None and self.current_time >= (self.end_time - 45.0):
             logger.info(json.dumps({
@@ -987,7 +955,6 @@
                 "time_remaining": self.end_time - self.current_time
             }, default=str))
             return 0
->>>>>>> cbb7271a
         
         scheduled_count = 0
         context = SimulationContext(
